--- conflicted
+++ resolved
@@ -1,10 +1,6 @@
 /*
  * MAST: Multidisciplinary-design Adaptation and Sensitivity Toolkit
-<<<<<<< HEAD
- * Copyright (C) 2013-2019  Manav Bhatia
-=======
  * Copyright (C) 2013-2020  Manav Bhatia and MAST authors
->>>>>>> 87403ddc
  *
  * This library is free software; you can redistribute it and/or
  * modify it under the terms of the GNU Lesser General Public
