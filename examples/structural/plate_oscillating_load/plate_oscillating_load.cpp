--- conflicted
+++ resolved
@@ -50,251 +50,6 @@
             virtual ~OscillatingDistributedLoad() { }
             
             
-<<<<<<< HEAD
-            v = dp * sin(_f()*t) + _p() * _f() * df * cos(_f() * t);
-        }
-        
-    protected:
-        
-        MAST::Parameter& _p;
-        
-        MAST::Parameter& _f;
-        
-    };
-}
-
-
-
-
-
-MAST::PlateOscillatingLoad::PlateOscillatingLoad():
-_initialized(false) {
-    
-}
-
-
-
-void
-MAST::PlateOscillatingLoad::init(libMesh::ElemType e_type,
-                                 bool if_vk) {
-    
-    
-    libmesh_assert(!_initialized);
-    
-    
-    // length of domain
-    _length     = 0.50,
-    _width      = 0.25;
-    
-    
-    // create the mesh
-    _mesh       = new libMesh::ParallelMesh(__init->comm());
-    
-    // initialize the mesh with one element
-    libMesh::MeshTools::Generation::build_square(*_mesh,
-                                                 16, 16,
-                                                 0, _length,
-                                                 0, _width,
-                                                 e_type);
-    
-    // create the equation system
-    _eq_sys    = new  libMesh::EquationSystems(*_mesh);
-    
-    // create the libmesh system
-    _sys       = &(_eq_sys->add_system<MAST::NonlinearSystem>("structural"));
-    
-    // FEType to initialize the system
-    libMesh::FEType fetype (libMesh::FIRST, libMesh::LAGRANGE);
-    
-    // initialize the system to the right set of variables
-    _structural_sys = new MAST::StructuralSystemInitialization(*_sys,
-                                                               _sys->name(),
-                                                               fetype);
-    _discipline     = new MAST::StructuralDiscipline(*_eq_sys);
-    
-    
-    // create and add the boundary condition and loads
-    _dirichlet_bottom = new MAST::DirichletBoundaryCondition;
-    _dirichlet_right  = new MAST::DirichletBoundaryCondition;
-    _dirichlet_top    = new MAST::DirichletBoundaryCondition;
-    _dirichlet_left   = new MAST::DirichletBoundaryCondition;
-    
-    _dirichlet_bottom->init (0, _structural_sys->vars());
-    _dirichlet_right->init  (1, _structural_sys->vars());
-    _dirichlet_top->init    (2, _structural_sys->vars());
-    _dirichlet_left->init   (3, _structural_sys->vars());
-    
-    _discipline->add_dirichlet_bc(0, *_dirichlet_bottom);
-    _discipline->add_dirichlet_bc(1,  *_dirichlet_right);
-    _discipline->add_dirichlet_bc(2,    *_dirichlet_top);
-    _discipline->add_dirichlet_bc(3,   *_dirichlet_left);
-    _discipline->init_system_dirichlet_bc(*_sys);
-    
-    // initialize the equation system
-    _eq_sys->init();
-    
-    // create the property functions and add them to the
-    
-    _th              = new MAST::Parameter("th",     0.006);
-    _E               = new MAST::Parameter("E",      72.e9);
-    _nu              = new MAST::Parameter("nu",      0.33);
-    _rho             = new MAST::Parameter("rho",    2700.);
-    _kappa           = new MAST::Parameter("kappa",  5./6.);
-    _zero            = new MAST::Parameter("zero",      0.);
-    _press           = new MAST::Parameter( "p",      2.e6);
-    _freq            = new MAST::Parameter("omega",   1.e2);
-    
-    
-    // prepare the vector of parameters with respect to which the sensitivity
-    // needs to be benchmarked
-    _params_for_sensitivity.push_back(_E);
-    _params_for_sensitivity.push_back(_nu);
-    _params_for_sensitivity.push_back(_th);
-    
-    
-    
-    _th_f            = new MAST::ConstantFieldFunction("h",           *_th);
-    _E_f             = new MAST::ConstantFieldFunction("E",            *_E);
-    _nu_f            = new MAST::ConstantFieldFunction("nu",          *_nu);
-    _rho_f           = new MAST::ConstantFieldFunction("rho",        *_rho);
-    _kappa_f         = new MAST::ConstantFieldFunction("kappa",    *_kappa);
-    _hoff_f          = new MAST::ConstantFieldFunction("off",       *_zero);
-    
-    
-    _press_f         = new MAST::OscillatingDistributedLoad(*_press, *_freq);
-    
-    // initialize the load
-    _p_load          = new MAST::BoundaryConditionBase(MAST::SURFACE_PRESSURE);
-    _p_load->add(*_press_f);
-    _discipline->add_volume_load(0, *_p_load);
-    
-    // create the material property card
-    _m_card         = new MAST::IsotropicMaterialPropertyCard;
-    
-    // add the material properties to the card
-    _m_card->add(*_E_f);
-    _m_card->add(*_nu_f);
-    _m_card->add(*_kappa_f);
-    _m_card->add(*_rho_f);
-    
-    // create the element property card
-    _p_card         = new MAST::Solid2DSectionElementPropertyCard;
-    
-    // add the section properties to the card
-    _p_card->add(*_th_f);
-    _p_card->add(*_hoff_f);
-    
-    // tell the section property about the material property
-    _p_card->set_material(*_m_card);
-    if (if_vk) _p_card->set_strain(MAST::NONLINEAR_STRAIN);
-    
-    _discipline->set_property_for_subdomain(0, *_p_card);
-    
-    
-    // create the output objects, one for each element
-    libMesh::MeshBase::const_element_iterator
-    e_it    = _mesh->elements_begin(),
-    e_end   = _mesh->elements_end();
-    
-    // points where stress is evaluated
-    std::vector<libMesh::Point> pts;
-    if (e_type == libMesh::QUAD4 ||
-        e_type == libMesh::QUAD8 ||
-        e_type == libMesh::QUAD9) {
-        
-        pts.push_back(libMesh::Point(-1/sqrt(3), -1/sqrt(3), 1.)); // upper skin
-        pts.push_back(libMesh::Point(-1/sqrt(3), -1/sqrt(3),-1.)); // lower skin
-        pts.push_back(libMesh::Point( 1/sqrt(3), -1/sqrt(3), 1.)); // upper skin
-        pts.push_back(libMesh::Point( 1/sqrt(3), -1/sqrt(3),-1.)); // lower skin
-        pts.push_back(libMesh::Point( 1/sqrt(3),  1/sqrt(3), 1.)); // upper skin
-        pts.push_back(libMesh::Point( 1/sqrt(3),  1/sqrt(3),-1.)); // lower skin
-        pts.push_back(libMesh::Point(-1/sqrt(3),  1/sqrt(3), 1.)); // upper skin
-        pts.push_back(libMesh::Point(-1/sqrt(3),  1/sqrt(3),-1.)); // lower skin
-    }
-    else if (e_type == libMesh::TRI3 ||
-             e_type == libMesh::TRI6) {
-        
-        pts.push_back(libMesh::Point(1./3., 1./3., 1.)); // upper skin
-        pts.push_back(libMesh::Point(1./3., 1./3.,-1.)); // lower skin
-        pts.push_back(libMesh::Point(2./3., 1./3., 1.)); // upper skin
-        pts.push_back(libMesh::Point(2./3., 1./3.,-1.)); // lower skin
-        pts.push_back(libMesh::Point(1./3., 2./3., 1.)); // upper skin
-        pts.push_back(libMesh::Point(1./3., 2./3.,-1.)); // lower skin
-    }
-    else
-        libmesh_assert(false); // should not get here
-    
-    for ( ; e_it != e_end; e_it++) {
-        
-        MAST::StressStrainOutputBase * output = new MAST::StressStrainOutputBase;
-        
-        // tell the object to evaluate the data for this object only
-        std::set<const libMesh::Elem*> e_set;
-        e_set.insert(*e_it);
-        output->set_elements_in_domain(e_set);
-        output->set_points_for_evaluation(pts);
-        output->set_volume_loads(_discipline->volume_loads());
-        _outputs.push_back(output);
-        
-        _discipline->add_volume_output((*e_it)->subdomain_id(), *output);
-    }
-    
-    _initialized = true;
-}
-
-
-
-
-
-
-
-MAST::PlateOscillatingLoad::~PlateOscillatingLoad() {
-    
-    if (_initialized) {
-        
-        delete _m_card;
-        delete _p_card;
-        
-        delete _p_load;
-        delete _dirichlet_bottom;
-        delete _dirichlet_right;
-        delete _dirichlet_top;
-        delete _dirichlet_left;
-        
-        delete _th_f;
-        delete _E_f;
-        delete _nu_f;
-        delete _rho_f;
-        delete _kappa_f;
-        delete _hoff_f;
-        delete _press_f;
-        
-        delete _th;
-        delete _E;
-        delete _nu;
-        delete _rho;
-        delete _kappa;
-        delete _zero;
-        delete _press;
-        delete _freq;
-        
-        
-        delete _eq_sys;
-        delete _mesh;
-        
-        delete _discipline;
-        delete _structural_sys;
-        
-        // iterate over the output quantities and delete them
-        std::vector<MAST::StressStrainOutputBase*>::iterator
-        it   =   _outputs.begin(),
-        end  =   _outputs.end();
-        
-        for ( ; it != end; it++)
-            delete *it;
-        
-        _outputs.clear();
-=======
             /*!
              *    calculates the value of the function at the specified point,
              *    \par p, and time, \par t, and returns it in \p v.
@@ -335,7 +90,6 @@
             MAST::Parameter& _f;
             
         };
->>>>>>> 4463f0c2
     }
 }
 
@@ -348,40 +102,8 @@
 
 
 
-<<<<<<< HEAD
-
-const libMesh::NumericVector<Real>&
-MAST::PlateOscillatingLoad::solve(bool if_write_output) {
-    
-    
-    libmesh_assert(_initialized);
-    
-    bool if_vk = (_p_card->strain_type() == MAST::NONLINEAR_STRAIN);
-    
-    // create the nonlinear assembly object
-    MAST::StructuralTransientAssembly   assembly;
-    
-    // time solver
-    MAST::SecondOrderNewmarkTransientSolver solver;
-    
-    assembly.attach_discipline_and_system(*_discipline,
-                                          solver,
-                                          *_structural_sys);
-    
-    MAST::NonlinearSystem& nonlin_sys = assembly.system();
-    
-    // zero the solution before solving
-    nonlin_sys.solution->zero();
-    this->clear_stresss();
-    
-    
-    // file to write the solution for visualization
-    libMesh::ExodusII_IO exodus_writer(*_mesh);
-    
-=======
 void
 MAST::Examples::PlateOscillatingLoad::_init_loads() {
->>>>>>> 4463f0c2
     
     Real
     p_val    =  (*_input)(_prefix+"pressure",                     "pressure on plate surface",     2.e4),
