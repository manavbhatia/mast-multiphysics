--- conflicted
+++ resolved
@@ -1,7 +1,6 @@
-<<<<<<< HEAD
 /*
  * MAST: Multidisciplinary-design Adaptation and Sensitivity Toolkit
- * Copyright (C) 2013-2019  Manav Bhatia
+ * Copyright (C) 2013-2020  Manav Bhatia
  *
  * This library is free software; you can redistribute it and/or
  * modify it under the terms of the GNU Lesser General Public
@@ -87,94 +86,3 @@
 
 
 #endif // __mast_stiffened__plate_optimization_base_h__
-=======
-///*
-// * MAST: Multidisciplinary-design Adaptation and Sensitivity Toolkit
-// * Copyright (C) 2013-2020  Manav Bhatia and MAST authors
-// *
-// * This library is free software; you can redistribute it and/or
-// * modify it under the terms of the GNU Lesser General Public
-// * License as published by the Free Software Foundation; either
-// * version 2.1 of the License, or (at your option) any later version.
-// *
-// * This library is distributed in the hope that it will be useful,
-// * but WITHOUT ANY WARRANTY; without even the implied warranty of
-// * MERCHANTABILITY or FITNESS FOR A PARTICULAR PURPOSE.  See the GNU
-// * Lesser General Public License for more details.
-// *
-// * You should have received a copy of the GNU Lesser General Public
-// * License along with this library; if not, write to the Free Software
-// * Foundation, Inc., 51 Franklin Street, Fifth Floor, Boston, MA  02110-1301  USA
-// */
-//
-//#ifndef __mast_stiffened_plate_optimization_base_h__
-//#define __mast_stiffened_plate_optimization_base_h__
-//
-//// C++ includes
-//#include <map>
-//
-//// MAST includes
-//#include "base/mast_data_types.h"
-//#include "base/constant_field_function.h"
-//#include "base/physics_discipline_base.h"
-//
-//
-//// libMesh includes
-//#include "libmesh/point.h"
-//#include "libmesh/mesh_base.h"
-//
-//namespace MAST {
-//    
-//    
-//    /*!
-//     *   Function object evaluates the PlateWeight and its sensitivity with
-//     *   respect to the specified variable.
-//     */
-//    class StiffenedPlateWeight: public MAST::FieldFunction<Real> {
-//    public:
-//        
-//        /*!
-//         *   Constructor requires the mesh and the
-//         */
-//        StiffenedPlateWeight(MAST::PhysicsDisciplineBase& discipline);
-//                
-//        /*!
-//         *  virtual destructor
-//         */
-//        virtual ~StiffenedPlateWeight();
-//        
-//    protected:
-//        
-//        /*!
-//         *  discipline object provides the mesh and material properties for
-//         *  calculation of the mass
-//         */
-//        MAST::PhysicsDisciplineBase& _discipline;
-//        
-//    public:
-//        
-//        /*!
-//         *   overloaded operator evaluates and returns the mass of the given
-//         *   structural model.
-//         */
-//        virtual void operator() (const libMesh::Point& p,
-//                                 Real t,
-//                                 Real& v) const ;
-//        
-//        
-//        
-//        /*!
-//         *   evaluates the sensitivity of structural mass with respect
-//         *   to the design variable.
-//         */
-//        virtual void derivative(   const MAST::FunctionBase& f,
-//                                const libMesh::Point& p,
-//                                Real t,
-//                                Real& v) const ;
-//    };
-//}
-//
-//
-//#endif // __mast_stiffened__plate_optimization_base_h__
-//
->>>>>>> 87403ddc
