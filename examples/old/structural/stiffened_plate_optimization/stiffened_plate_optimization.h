--- conflicted
+++ resolved
@@ -1,244 +1,3 @@
-<<<<<<< HEAD
-/*
- * MAST: Multidisciplinary-design Adaptation and Sensitivity Toolkit
- * Copyright (C) 2013-2019  Manav Bhatia
- *
- * This library is free software; you can redistribute it and/or
- * modify it under the terms of the GNU Lesser General Public
- * License as published by the Free Software Foundation; either
- * version 2.1 of the License, or (at your option) any later version.
- *
- * This library is distributed in the hope that it will be useful,
- * but WITHOUT ANY WARRANTY; without even the implied warranty of
- * MERCHANTABILITY or FITNESS FOR A PARTICULAR PURPOSE.  See the GNU
- * Lesser General Public License for more details.
- *
- * You should have received a copy of the GNU Lesser General Public
- * License along with this library; if not, write to the Free Software
- * Foundation, Inc., 51 Franklin Street, Fifth Floor, Boston, MA  02110-1301  USA
- */
-
-#ifndef __mast_stiffened_plate_optimization_h__
-#define __mast_stiffened_plate_optimization_h__
-
-// C++ includes
-#include <memory>
-
-// MAST includes
-#include "examples/base/multilinear_interpolation.h"
-#include "examples/structural/plate_optimization/plate_optimization_base.h"
-#include "base/field_function_base.h"
-#include "base/physics_discipline_base.h"
-#include "elasticity/structural_system_initialization.h"
-#include "property_cards/isotropic_material_property_card.h"
-#include "property_cards/solid_2d_section_element_property_card.h"
-#include "base/parameter.h"
-#include "base/constant_field_function.h"
-#include "optimization/gcmma_optimization_interface.h"
-#include "optimization/function_evaluation.h"
-#include "boundary_condition/dirichlet_boundary_condition.h"
-
-
-// libMesh includes
-#include "libmesh/libmesh.h"
-#include "libmesh/equation_systems.h"
-#include "libmesh/serial_mesh.h"
-#include "libmesh/mesh_generation.h"
-#include "libmesh/nonlinear_implicit_system.h"
-#include "libmesh/fe_type.h"
-#include "libmesh/dof_map.h"
-#include "libmesh/mesh_function.h"
-//#include "libmesh/getpot.h"
-
-
-// get this from the global namespace
-
-
-namespace MAST {
-
-
-    // Forward declerations
-    class StructuralSystemInitialization;
-    class Parameter;
-    class PhysicsDisciplineBase;
-    class ConstantFieldFunction;
-    class IsotropicMaterialPropertyCard;
-    class Solid2DSectionElementPropertyCard;
-    class DirichletBoundaryCondition;
-    class BoundaryConditionBase;
-    class StressStrainOutputBase;
-    class NonlinearImplicitAssembly;
-    class StructuralNonlinearAssemblyElemOperations;
-
-
-    struct StiffenedPlateBendingSizingOptimization:
-    public MAST::FunctionEvaluation {
-
-
-        StiffenedPlateBendingSizingOptimization
-        (const libMesh::Parallel::Communicator& comm);
-
-
-        ~StiffenedPlateBendingSizingOptimization();
-
-        /*!
-         *   initializes the object for specified characteristics
-         */
-        void init(GetPot& infile, libMesh::ElemType e_type, bool if_vk);
-
-
-        /*!
-         *   initialize the design variables values and bounds
-         */
-        virtual void init_dvar(std::vector<Real>& x,
-                               std::vector<Real>& xmin,
-                               std::vector<Real>& xmax);
-
-
-        /*!
-         *    the core routine that performs the function evaluations
-         */
-        virtual void evaluate(const std::vector<Real>& dvars,
-                              Real& obj,
-                              bool eval_obj_grad,
-                              std::vector<Real>& obj_grad,
-                              std::vector<Real>& fvals,
-                              std::vector<bool>& eval_grads,
-                              std::vector<Real>& grads);
-
-        /*!
-         *   customized output
-         */
-        virtual void output(unsigned int iter,
-                            const std::vector<Real>& x,
-                            Real obj,
-                            const std::vector<Real>& fval,
-                            bool if_write_to_optim_file) const;
-
-        /*!
-         *  @returns a pointer to the function that evaluates the objective
-         */
-        virtual MAST::FunctionEvaluation::funobj
-        get_objective_evaluation_function();
-
-
-        /*!
-         *  @returns a pointer to the function that evaluates the constraint
-         */
-        virtual MAST::FunctionEvaluation::funcon
-        get_constraint_evaluation_function();
-
-        /*!
-         *   clears the stress data structures for a followup analysis
-         */
-        void clear_stresss();
-
-
-        bool _initialized;
-
-        // length of domain
-        Real _length;
-
-        // width of domain
-        Real _width;
-
-        // length of domain
-        Real _stress_limit;
-
-        // number of elements and number of stations at which DVs are defined
-        unsigned int
-        _n_divs_x,
-        _n_divs_y,
-        _n_elems,
-        _n_stations_x;
-
-        // create the mesh
-        libMesh::SerialMesh*           _mesh;
-
-        // create the equation system
-        libMesh::EquationSystems*      _eq_sys;
-
-        // create the libmesh system
-        MAST::NonlinearSystem*  _sys;
-
-        // initialize the system to the right set of variables
-        MAST::StructuralSystemInitialization* _structural_sys;
-        MAST::PhysicsDisciplineBase*           _discipline;
-
-        // nonlinear assembly object
-        MAST::NonlinearImplicitAssembly                 *_assembly;
-        MAST::StructuralNonlinearAssemblyElemOperations *_elem_ops;
-
-        // create the property functions and add them to the
-        MAST::Parameter
-        *_E,
-        *_nu,
-        *_kappa,
-        *_rho,
-        *_press,
-        *_zero;
-
-        MAST::ConstantFieldFunction
-        *_E_f,
-        *_nu_f,
-        *_kappa_f,
-        *_rho_f,
-        *_hoff_f,
-        *_press_f;
-
-
-        // Weight function to calculate the weight of the structure
-        MAST::PlateWeight *_weight;
-
-        // create the material property card
-        MAST::IsotropicMaterialPropertyCard*            _m_card;
-
-        // create the element property card
-        MAST::Solid2DSectionElementPropertyCard*        _p_card;
-
-        // create the Dirichlet boundary condition on left edge
-        MAST::DirichletBoundaryCondition*               _dirichlet_left;
-
-        // create the Dirichlet boundary condition on right edge
-        MAST::DirichletBoundaryCondition*               _dirichlet_right;
-
-        // create the Dirichlet boundary condition on bottom edge
-        MAST::DirichletBoundaryCondition*               _dirichlet_bottom;
-
-        // create the Dirichlet boundary condition on top edge
-        MAST::DirichletBoundaryCondition*               _dirichlet_top;
-
-        // create the pressure boundary condition
-        MAST::BoundaryConditionBase*                    _p_load;
-
-        // output quantity objects to evaluate stress
-        std::vector<MAST::StressStrainOutputBase*>      _outputs;
-
-
-        // stationwise parameter definitions
-        std::vector<MAST::Parameter*>                   _th_station_parameters;
-
-        // stationwise function objects for thickness
-        std::vector<MAST::ConstantFieldFunction*>       _th_station_functions;
-
-        /*!
-         *   interpolates thickness between stations
-         */
-        std::unique_ptr<MAST::MultilinearInterpolation>   _th_f;
-
-        /*!
-         *   scaling parameters for design optimization problem
-         */
-        std::vector<Real>
-        _dv_scaling,
-        _dv_low,
-        _dv_init;
-    };
-}
-
-
-#endif /* __mast_stiffened_plate_optimization_h__ */
-=======
 ///*
 // * MAST: Multidisciplinary-design Adaptation and Sensitivity Toolkit
 // * Copyright (C) 2013-2020  Manav Bhatia and MAST authors
@@ -478,5 +237,4 @@
 //
 //
 //#endif /* __mast_stiffened_plate_optimization_h__ */
-//
->>>>>>> 87403ddc
+//