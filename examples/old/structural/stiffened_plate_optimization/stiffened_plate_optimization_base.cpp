--- conflicted
+++ resolved
@@ -1,7 +1,6 @@
-<<<<<<< HEAD
 /*
  * MAST: Multidisciplinary-design Adaptation and Sensitivity Toolkit
- * Copyright (C) 2013-2019  Manav Bhatia
+ * Copyright (C) 2013-2020  Manav Bhatia
  *
  * This library is free software; you can redistribute it and/or
  * modify it under the terms of the GNU Lesser General Public
@@ -219,226 +218,3 @@
     }
 }
 
-=======
-///*
-// * MAST: Multidisciplinary-design Adaptation and Sensitivity Toolkit
-// * Copyright (C) 2013-2020  Manav Bhatia and MAST authors
-// *
-// * This library is free software; you can redistribute it and/or
-// * modify it under the terms of the GNU Lesser General Public
-// * License as published by the Free Software Foundation; either
-// * version 2.1 of the License, or (at your option) any later version.
-// *
-// * This library is distributed in the hope that it will be useful,
-// * but WITHOUT ANY WARRANTY; without even the implied warranty of
-// * MERCHANTABILITY or FITNESS FOR A PARTICULAR PURPOSE.  See the GNU
-// * Lesser General Public License for more details.
-// *
-// * You should have received a copy of the GNU Lesser General Public
-// * License along with this library; if not, write to the Free Software
-// * Foundation, Inc., 51 Franklin Street, Fifth Floor, Boston, MA  02110-1301  USA
-// */
-//
-//// MAST includes
-//#include "examples/structural/stiffened_plate_optimization/stiffened_plate_optimization_base.h"
-//#include "examples/structural/plate_optimization/plate_optimization_base.h"
-//#include "examples/base/multilinear_interpolation.h"
-//#include "property_cards/solid_1d_section_element_property_card.h"
-//#include "property_cards/solid_2d_section_element_property_card.h"
-//#include "property_cards/material_property_card_base.h"
-//#include "base/parameter.h"
-//#include "base/constant_field_function.h"
-//
-//
-//// libMesh includes
-//#include "libmesh/serial_mesh.h"
-//#include "libmesh/mesh_generation.h"
-//
-//
-//MAST::StiffenedPlateWeight::StiffenedPlateWeight(MAST::PhysicsDisciplineBase& discipline):
-//MAST::FieldFunction<Real>("PlateWeight"),
-//_discipline(discipline)
-//{ }
-//
-//
-//
-//
-//MAST::StiffenedPlateWeight::~StiffenedPlateWeight() { }
-//
-//
-//
-//void
-//MAST::StiffenedPlateWeight::operator() (const libMesh::Point& p,
-//                                        Real t,
-//                                        Real& v) const {
-//    
-//    // get a reference to the mesh
-//    const libMesh::MeshBase&
-//    mesh    = _discipline.get_equation_systems().get_mesh();
-//    libMesh::MeshBase::const_element_iterator
-//    eit     = mesh.active_local_elements_begin(),
-//    eend    = mesh.active_local_elements_end();
-//    
-//    Real
-//    h   = 0.,
-//    rho = 0.;
-//    
-//    v   = 0.;
-//    libMesh::Point elem_p;
-//    
-//    for ( ; eit != eend; eit++ ) {
-//        
-//        // get a pointer to the element and then as the discipline
-//        // for the element property
-//        const libMesh::Elem* e = *eit;
-//        
-//        const MAST::ElementPropertyCardBase& prop =
-//        _discipline.get_property_card(*e);
-//        
-//        // assuming that the element is one-dimensional, we need
-//        // its section area value
-//        
-//        switch (e->dim()) {
-//                
-//            case 2: {
-//                // before that, convert the property to a 2D section property
-//                // card
-//                const MAST::Solid2DSectionElementPropertyCard& prop2d =
-//                dynamic_cast<const MAST::Solid2DSectionElementPropertyCard&>(prop);
-//                
-//                // get a reference to the section area
-//                const MAST::FieldFunction<Real>& th =
-//                prop2d.get<MAST::FieldFunction<Real> >("h");
-//                
-//                // get a reference to the density variable
-//                const MAST::MaterialPropertyCardBase& mat = prop.get_material();
-//                const MAST::FieldFunction<Real> &rhof =
-//                mat.get<MAST::FieldFunction<Real> >("rho");
-//                
-//                elem_p  = e->centroid();
-//                th  ( elem_p, 0.,   h);
-//                rhof( elem_p, 0., rho);
-//                v += e->volume() * h * rho;
-//            }
-//                break;
-//                
-//            case 1: {
-//                
-//                const MAST::Solid1DSectionElementPropertyCard& prop1d =
-//                dynamic_cast<const MAST::Solid1DSectionElementPropertyCard&>(prop);
-//                
-//                // get a reference to the section area
-//                const MAST::FieldFunction<Real>& area = prop1d.A();
-//                
-//                // get a reference to the density variable
-//                const MAST::MaterialPropertyCardBase& mat = prop.get_material();
-//                const MAST::FieldFunction<Real> &rhof =
-//                mat.get<MAST::FieldFunction<Real> >("rho");
-//                
-//                
-//                elem_p  = e->centroid();
-//                area(elem_p, 0., h);
-//                rhof(elem_p, 0., rho);
-//                v += e->volume() * h * rho;
-//            }
-//                break;
-//                
-//            default:
-//                libmesh_assert(false); // should not get here
-//        }
-//    }
-//}
-//
-//
-//
-//
-//
-//void
-//MAST::StiffenedPlateWeight::derivative(      const MAST::FunctionBase& f,
-//                                       const libMesh::Point& p,
-//                                       Real t,
-//                                       Real& v) const {
-//    
-//    // get a reference to the mesh
-//    const libMesh::MeshBase&
-//    mesh    = _discipline.get_equation_systems().get_mesh();
-//    libMesh::MeshBase::const_element_iterator
-//    eit     = mesh.active_local_elements_begin(),
-//    eend    = mesh.active_local_elements_end();
-//    
-//    Real h, rho, dh, drho;
-//    v = 0.;
-//    libMesh::Point elem_p;
-//    
-//    for ( ; eit != eend; eit++ ) {
-//        
-//        // get a pointer to the element and then as the discipline
-//        // for the element property
-//        const libMesh::Elem* e = *eit;
-//        
-//        const MAST::ElementPropertyCardBase& prop =
-//        _discipline.get_property_card(*e);
-//        
-//        // assuming that the element is one-dimensional, we need
-//        // its section area value
-//        
-//        switch (e->dim()) {
-//            case 2: {
-//                // before that, convert the property to a 1D section property
-//                // card
-//                const MAST::Solid2DSectionElementPropertyCard& prop2d =
-//                dynamic_cast<const MAST::Solid2DSectionElementPropertyCard&>(prop);
-//                
-//                // get a reference to the section area
-//                const MAST::FieldFunction<Real>& th =
-//                prop2d.get<MAST::FieldFunction<Real> >("h");
-//                
-//                // get a reference to the density variable
-//                const MAST::MaterialPropertyCardBase& mat =
-//                prop.get_material();
-//                const MAST::FieldFunction<Real> &rhof =
-//                mat.get<MAST::FieldFunction<Real> >("rho");
-//                
-//                elem_p = e->centroid();
-//                
-//                th  ( elem_p, 0., h);
-//                rhof( elem_p, 0., rho);
-//                th.derivative  ( f, elem_p, 0.,   dh);
-//                rhof.derivative( f, elem_p, 0., drho);
-//                v += e->volume() * (dh * rho + h * drho);
-//            }
-//                break;
-//                
-//            case 1: {
-//                
-//                const MAST::Solid1DSectionElementPropertyCard& prop1d =
-//                dynamic_cast<const MAST::Solid1DSectionElementPropertyCard&>(prop);
-//                
-//                // get a reference to the section area
-//                const MAST::FieldFunction<Real>&
-//                area = prop1d.A();
-//                
-//                // get a reference to the density variable
-//                const MAST::MaterialPropertyCardBase& mat =
-//                prop.get_material();
-//                const MAST::FieldFunction<Real> &rhof =
-//                mat.get<MAST::FieldFunction<Real> >("rho");
-//                
-//                elem_p = e->centroid();
-//                
-//                area(elem_p, 0., h);
-//                area.derivative( f, elem_p, 0., dh);
-//                rhof(elem_p, 0., rho);
-//                rhof.derivative( f, elem_p, 0., drho);
-//                v += e->volume() * (dh * rho + h * drho);
-//            }
-//                break;
-//                
-//            default:
-//                libmesh_assert(false); // should not get here
-//        }
-//    }
-//}
-//
-//
->>>>>>> 87403ddc
